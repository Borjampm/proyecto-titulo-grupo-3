"""
Excel data uploader for populating the database with patient and bed information.

This module handles uploading data from Excel files:
- "Camas NWP1 24-09-2025 1235.xlsx" -> beds table
- "Score Social.xlsx" -> patients, patient_information, clinical_episodes, and clinical_episode_information tables
"""

import asyncio
import logging
from datetime import datetime, date
from pathlib import Path
from typing import Any, Dict, Optional
from uuid import UUID, uuid4

import pandas as pd
from sqlalchemy import select
from sqlalchemy.ext.asyncio import AsyncSession
import unicodedata
import re

from app.db import SessionLocal
from app.models.bed import Bed
from app.models.patient import Patient
from app.models.patient_information import PatientInformation
from app.models.clinical_episode import ClinicalEpisode, EpisodeStatus
from app.models.clinical_episode_information import (
    ClinicalEpisodeInformation,
    EpisodeInfoType,
)
from app.models.social_score_history import SocialScoreHistory
from app.models.alert import Alert, AlertType, AlertSeverity

ALERT_SCORE_THRESHOLD = 4

# Configure logging
logging.basicConfig(
    level=logging.INFO,
    format="%(asctime)s - %(name)s - %(levelname)s - %(message)s",
)
logger = logging.getLogger(__name__)

# Names for realistic placeholder data
FIRST_NAMES = [
    "María", "José", "Carlos", "Juan", "Pedro", "Luis", "Francisco", "Jorge", 
    "Manuel", "Antonio", "Alejandro", "Roberto", "Miguel", "Ricardo", "Andrés",
    "Pablo", "Sergio", "Fernando", "Diego", "Gabriel", "Cristián", "Rodrigo",
    "Marcelo", "Daniel", "Felipe", "Jaime", "Claudio", "Eduardo", "Mauricio",
    "Raúl", "Carmen", "Ana", "Rosa", "Isabel", "Patricia", "Gloria", "Lucía",
    "Teresa", "Marta", "Silvia", "Elena", "Verónica", "Claudia", "Carolina",
    "Francisca", "Javiera", "Camila", "Daniela", "Valentina", "Constanza"
]

LAST_NAMES = [
    "González", "Muñoz", "Rodríguez", "García", "Martínez", "López", "Hernández",
    "Pérez", "Fernández", "Sánchez", "Ramírez", "Torres", "Flores", "Rivera",
    "Gómez", "Díaz", "Contreras", "Rojas", "Silva", "Sepúlveda", "Morales",
    "Vargas", "Castillo", "Núñez", "Guzmán", "Vega", "Reyes", "Espinoza",
    "Jara", "Figueroa", "Álvarez", "Poblete", "Valdés", "Navarro", "Campos"
]


def calculate_rut_verifier(rut_number: int) -> str:
    """
    Calculate the verification digit for a RUT.
    
    Args:
        rut_number: The RUT number without verification digit
        
    Returns:
        The verification digit (0-9 or K)
    """
    multiplier = 2
    sum_value = 0
    
    while rut_number > 0:
        sum_value += (rut_number % 10) * multiplier
        rut_number //= 10
        multiplier += 1
        if multiplier > 7:
            multiplier = 2
    
    remainder = sum_value % 11
    verifier = 11 - remainder
    
    if verifier == 11:
        return "0"
    elif verifier == 10:
        return "K"
    else:
        return str(verifier)


def generate_rut(seed: str) -> str:
    """
    Generate a valid RUT based on a seed string.
    
    Args:
        seed: A string to generate consistent RUT (e.g., episode ID)
        
    Returns:
        A valid RUT in format "XX.XXX.XXX-X"
    """
    # Generate a number from seed (between 5,000,000 and 25,000,000 for realistic RUTs)
    seed_hash = hash(seed)
    rut_number = 5000000 + (abs(seed_hash) % 20000000)
    
    # Calculate verification digit
    verifier = calculate_rut_verifier(rut_number)
    
    # Format with dots and dash
    rut_str = f"{rut_number:,}".replace(",", ".")
    return f"{rut_str}-{verifier}"


def get_name(seed: str) -> tuple[str, str]:
    """
    Get a consistent name based on a seed string.
    
    Args:
        seed: A string to generate consistent name (e.g., episode ID)
        
    Returns:
        Tuple of (first_name, last_name)
    """
    seed_hash = abs(hash(seed))
    first_name_idx = seed_hash % len(FIRST_NAMES)
    last_name_idx = (seed_hash // len(FIRST_NAMES)) % len(LAST_NAMES)
    
    first_name = FIRST_NAMES[first_name_idx]
    last_name = LAST_NAMES[last_name_idx]
    
    return first_name, last_name


class ExcelUploader:
    """Handles uploading data from Excel files to the database."""

    def __init__(self, db_session: AsyncSession):
        self.db = db_session

    def _normalize_col_name(self, col_name: str) -> str:
        """Normalize a column name for matching: remove accents/punctuation, collapse whitespace, lower-case."""
        if not isinstance(col_name, str):
            col_name = str(col_name)

        s = col_name.replace("\xa0", " ")
        s = unicodedata.normalize("NFKD", s)
        # remove diacritics
        s = "".join(ch for ch in s if not unicodedata.combining(ch))
        # keep alphanumerics and spaces
        s = re.sub(r"[^0-9A-Za-z\s]", " ", s)
        s = re.sub(r"\s+", " ", s).strip().lower()
        return s

    # ==================== BED DATA UPLOAD ====================

    async def upload_beds_from_excel(self, excel_path: str | Path) -> int:
        """
        Upload bed data from "Camas" sheet in the Excel file.

        Args:
            excel_path: Path to the "Camas NWP1 24-09-2025 1235.xlsx" file

        Returns:
            Number of beds uploaded
        """
        logger.info(f"Reading beds data from {excel_path}")

        try:
            df = pd.read_excel(excel_path, sheet_name="Camas")
            logger.info(f"Found {len(df)} rows in Camas sheet")

            beds_created = 0

            for idx, row in df.iterrows():
                try:
                    bed_data = self._parse_bed_row(row)
                    if bed_data:
                        await self._create_or_update_bed(bed_data)
                        beds_created += 1
                except Exception as e:
                    logger.error(f"Error processing bed row {idx}: {e}")
                    continue

            await self.db.commit()
            logger.info(f"Successfully uploaded {beds_created} beds")
            return beds_created

        except Exception as e:
            logger.error(f"Error uploading beds: {e}")
            await self.db.rollback()
            raise

    def _parse_bed_row(self, row: pd.Series) -> Optional[Dict[str, Any]]:
        """
        Parse a bed row from the Excel file.

        Expected columns from "Camas NWP1 24-09-2025 1235.xlsx":
        - CAMA: Bed/room identifier
        - CAMA_BLOQUEADA: Whether bed is blocked/unavailable
        - HABITACION: Room number (used as identifier)
        
        Missing data is allowed and will use defaults.
        """
        try:
            # Use CAMA as the room identifier, fallback to HABITACION if not available
            room_raw = row.get("CAMA")
            if pd.isna(room_raw) or str(room_raw).strip() == "":
                # Try CAMA as fallback
                room_raw = row.get("HABITACION")
            
            room = str(room_raw).strip() if not pd.isna(room_raw) else ""
            
            # Only skip if room is completely empty or 'nan'
            if not room or room == "" or room.lower() == "nan":
                logger.warning(f"Skipping row with missing room/bed information")
                return None

            # Parse blocked status - if CAMA_BLOQUEADA exists, use it
            # Blocked bed = not available
            blocked_raw = row.get("CAMA_BLOQUEADA")
            if pd.isna(blocked_raw):
                # Default: bed is not blocked (is available)
                available = True
            else:
                # If CAMA_BLOQUEADA has any value, bed is blocked (not available)
                blocked_str = str(blocked_raw).strip().upper()
                # Check if it's actually blocked (not empty, not "NO", etc.)
                available = blocked_str in ["", "NO", "N", "FALSE", "0"]

            # Active status - default to True
            # You can add logic here if there's a field indicating inactive beds
            active = True

            return {
                "room": room,
                "active": active,
                "available": available,
            }

        except Exception as e:
            logger.error(f"Error parsing bed row: {e}")
            return None

    async def _create_or_update_bed(self, bed_data: Dict[str, Any]) -> Bed:
        """Create or update a bed in the database."""
        # Check if bed with this room already exists
        stmt = select(Bed).where(Bed.room == bed_data["room"])
        result = await self.db.execute(stmt)
        existing_bed = result.scalar_one_or_none()

        if existing_bed:
            # Update existing bed
            existing_bed.active = bed_data["active"]
            existing_bed.available = bed_data["available"]
            logger.info(f"Updated bed: {bed_data['room']}")
            return existing_bed
        else:
            # Create new bed
            bed = Bed(**bed_data)
            self.db.add(bed)
            logger.info(f"Created bed: {bed_data['room']}")
            return bed

    # ==================== PATIENT DATA UPLOAD ====================

    async def upload_patients_from_excel(self, excel_path: str | Path) -> int:
        """
        Upload patient data from "Data Casos" sheet in the Score Social Excel file.

        This method creates:
        - Patients
        - Patient Information
        - Clinical Episodes
        - Clinical Episode Information

        Args:
            excel_path: Path to the "Score Social.xlsx" file

        Returns:
            Number of patients uploaded
        """
        logger.info(f"Reading patient data from {excel_path}")

        try:
            df = pd.read_excel(excel_path, sheet_name="Data Casos")
            logger.info(f"Found {len(df)} rows in Data Casos sheet")

            patients_created = 0

            for idx, row in df.iterrows():
                try:
                    await self._process_patient_row(row, idx)
                    patients_created += 1
                except Exception as e:
                    logger.error(f"Error processing patient row {idx}: {e}")
                    continue

            await self.db.commit()
            logger.info(f"Successfully uploaded {patients_created} patients")
            return patients_created

        except Exception as e:
            logger.error(f"Error uploading patients: {e}")
            await self.db.rollback()
            raise

    # ==================== GESTION ESTADÍA (UCCC) UPLOAD ====================

    async def upload_gestion_estadia_from_excel(self, excel_path: str | Path) -> int:
        """
        Upload patient and episode data from the "UCCC" sheet in the Gestion Estadía Excel file.

        Args:
            excel_path: Path to the Gestion Estadía file

        Returns:
            Number of rows processed (patients/episodes)
        """
        logger.info(f"Reading Gestion Estadía data from {excel_path}")

        try:
            # Read the sheet and detect the true header row (some files have title rows above header)
            raw = pd.read_excel(excel_path, sheet_name="UCCC", header=None)

            def _detect_header_row(df_raw, max_scan=20, min_tokens=3):
                tokens = ["rut", "nombre", "episodio", "cama", "fecha", "sexo", "inicio", "nacimiento", "hora"]
                scan_rows = min(max_scan, len(df_raw))
                for i in range(scan_rows):
                    row = df_raw.iloc[i].fillna("").astype(str).str.lower().tolist()
                    found = set()
                    for cell in row:
                        for t in tokens:
                            if t in cell:
                                found.add(t)
                    if len(found) >= min_tokens:
                        return i
                return None

            header_idx = _detect_header_row(raw)
            if header_idx is None:
                logger.info("Could not detect header row automatically; using pandas default header (row 0).")
                df = pd.read_excel(excel_path, sheet_name="UCCC")
            else:
                logger.info(f"Detected header row at index: {header_idx}. Re-reading UCCC sheet using that header.")
                df = pd.read_excel(excel_path, sheet_name="UCCC", header=header_idx)

            # Trim whitespace in original column names
            df.columns = df.columns.map(lambda c: c if not isinstance(c, str) else c.strip())

            # Build normalized->original map for flexible lookup
            col_map = {}
            for col in df.columns:
                if isinstance(col, str):
                    norm = self._normalize_col_name(col) if hasattr(self, '_normalize_col_name') else col.strip().lower()
                    col_map[norm] = col

            # Try to map common UCCC column variants to canonical names used by the importer
            canonical_candidates = {
                "RUT": ["RUT", "rut"],
                "Nombre": ["Nombre", "nombre"],
                "Episodio:": ["Episodio:", "Episodio", "Episodio / Estadía", "episodio"],
                "CAMA": ["CAMA", "Cama"],
                "Fecha de Nacimiento": ["Fecha de Nacimiento", "Fecha de nacimiento", "fecha de nacimiento"],
                "Sexo": ["Sexo", "sexo"],
                "Fecha Inicio:": ["Fecha Inicio:", "Fecha Inicio", "Fecha de Inicio", "fecha inicio"],
                "Hora Inicio:": ["Hora Inicio:", "Hora Inicio", "Hora de Inicio", "hora inicio"],
                "Texto libre diagnóstico admisión": ["Texto libre diagnóstico admisión", "Texto libre diagnostico admision"],
                "OTROS DIAGNOSTICOS": ["OTROS DIAGNOSTICOS", "Otros Diagnosticos"],
                "TRATAMIENTO": ["TRATAMIENTO", "Tratamiento"],
                "FRECUENCIA": ["FRECUENCIA", "Frecuencia"],
                "ACCESO VASCULAR": ["ACCESO VASCULAR", "Acceso Vascular"],
                "CAUSA RECHAZO": ["CAUSA RECHAZO", "Causa Rechazo"],
                "TEXTO LIBRE CAUSA": ["TEXTO LIBRE CAUSA", "Texto libre causa"],
                "Motivos Rechazo": ["Motivos Rechazo", "Motivos rechazo"],
                "Motivos Devolución": ["Motivos Devolución", "Motivos Devolucion"],
                # metadata
                "Control": ["Control"],
                "Marco Temporal": ["Marco Temporal"],
                "Modificación": ["Modificación", "Modificacion"],
                "Informe": ["Informe"],
                "Gestionado en UCCC?": ["Gestionado en UCCC?", "Gestionado en UCCC"],
                "EDAD": ["EDAD", "Edad"],
                "Nombre de la aseguradora": ["Nombre de la aseguradora", "Nombre de la aseguradora"],
                "Convenio": ["Convenio"],
                "DIRECCIÓN": ["DIRECCIÓN", "DIRECCION", "Direccion"],
                "TELÉFONO": ["TELÉFONO", "TELEFONO", "Telefono"],
            }

            def find_orig(col_map, candidates):
                for c in candidates:
                    norm = self._normalize_col_name(c) if hasattr(self, '_normalize_col_name') else c.strip().lower()
                    if norm in col_map:
                        return col_map[norm]
                # try startswith match
                for c in candidates:
                    norm = self._normalize_col_name(c) if hasattr(self, '_normalize_col_name') else c.strip().lower()
                    for k, v in col_map.items():
                        if k.startswith(norm) or norm.startswith(k):
                            return v
                return None

            rename_map = {}
            for canonical, candidates in canonical_candidates.items():
                orig = find_orig(col_map, candidates)
                if orig:
                    # only rename if original column exists
                    rename_map[orig] = canonical

            if rename_map:
                df = df.rename(columns=rename_map)

            # expose the normalized map for downstream helpers
            self._gestion_col_map = col_map

            logger.info(f"Found {len(df)} rows in UCCC sheet; columns: {list(df.columns)}")

            processed = 0

            for idx, row in df.iterrows():
                try:
                    await self._process_gestion_row(row, idx)
                    processed += 1
                except Exception as e:
                    logger.error(f"Error processing UCCC row {idx}: {e}")
                    continue

            # After processing the UCCC sheet, also try to process discharge records
            # from the ALTAS sheet in the same file so episodes get their discharge timestamps.
            try:
                await self._process_altas_sheet(excel_path)
            except Exception as e:
                logger.warning(f"Processing ALTAS sheet failed or not present: {e}")

            await self.db.commit()
            logger.info(f"Successfully processed {processed} UCCC rows (and applied ALTAS updates)")
            return processed

        except Exception as e:
            logger.error(f"Error uploading Gestion Estadía: {e}")
            await self.db.rollback()
            raise

    async def _process_gestion_row(self, row: pd.Series, row_idx: int) -> None:
        """Process a single row from the Gestion Estadía (UCCC) sheet."""
        # Parse patient data (RUT is used as medical_identifier)
        patient_data = self._parse_gestion_patient_data(row)
        if not patient_data:
            return

        patient = await self._create_or_get_patient(patient_data)

        # Patient information: include address, phone, insurer, convenio, etc.
        patient_info = self._parse_patient_information(row)
        if patient_info:
            await self._create_or_update_patient_information(patient.id, patient_info)

        # Parse episode data (admission, discharge, bed)
        episode_data = self._parse_gestion_episode_data(row)
        episode = await self._create_clinical_episode(patient.id, episode_data)

        # Episode information: diagnosis, treatment, rejections, motives, etc.
        episode_info_records = []

        # Texto libre diagnóstico admisión
        diag = row.get("Texto libre diagnóstico admisión")
        if not pd.isna(diag) and str(diag).strip().lower() != 'nan':
            episode_info_records.append({
                "info_type": EpisodeInfoType.DIAGNOSIS,
                "title": "Diagnóstico de Admisión",
                "value": {"diagnosis": str(diag).strip()},
            })

        # Otros diagnósticos
        otros = row.get("OTROS DIAGNOSTICOS")
        if not pd.isna(otros) and str(otros).strip().lower() != 'nan':
            episode_info_records.append({
                "info_type": EpisodeInfoType.OTHER,
                "title": "Otros Diagnósticos",
                "value": {"otros_diagnosticos": str(otros).strip()},
            })

        # Tratamiento / Frecuencia / Acceso vascular
        tratamiento = row.get("TRATAMIENTO")
        frecuencia = row.get("FRECUENCIA")
        acceso = row.get("ACCESO VASCULAR")
        if (not pd.isna(tratamiento) and str(tratamiento).strip().lower() != 'nan') or \
           (not pd.isna(frecuencia) and str(frecuencia).strip().lower() != 'nan') or \
           (not pd.isna(acceso) and str(acceso).strip().lower() != 'nan'):
            episode_info_records.append({
                "info_type": EpisodeInfoType.OTHER,
                "title": "Tratamiento y Acceso",
                "value": {
                    "tratamiento": str(tratamiento).strip() if not pd.isna(tratamiento) else None,
                    "frecuencia": str(frecuencia).strip() if not pd.isna(frecuencia) else None,
                    "acceso_vascular": str(acceso).strip() if not pd.isna(acceso) else None,
                },
            })

        # Rejection reasons / Motivos
        causa_rechazo = row.get("CAUSA RECHAZO") or row.get("TEXTO LIBRE CAUSA")
        motivos_rechazo = row.get("Motivos Rechazo")
        motivos_devolucion = row.get("Motivos Devolución")
        if (not pd.isna(causa_rechazo) and str(causa_rechazo).strip().lower() != 'nan') or \
           (not pd.isna(motivos_rechazo) and str(motivos_rechazo).strip().lower() != 'nan') or \
           (not pd.isna(motivos_devolucion) and str(motivos_devolucion).strip().lower() != 'nan'):
            episode_info_records.append({
                "info_type": EpisodeInfoType.OTHER,
                "title": "Rechazos y Devoluciones",
                "value": {
                    "causa_rechazo": str(causa_rechazo).strip() if not pd.isna(causa_rechazo) else None,
                    "motivos_rechazo": str(motivos_rechazo).strip() if not pd.isna(motivos_rechazo) else None,
                    "motivos_devolucion": str(motivos_devolucion).strip() if not pd.isna(motivos_devolucion) else None,
                },
            })

        # Add any additional useful columns as OTHER records
        extras = [
            "Control", "Marco Temporal", "Modificación", "Informe", "Gestionado en UCCC?",
            "EDAD", "Nombre de la aseguradora", "Convenio", "DIRECCIÓN", "TELÉFONO"
        ]
        extra_values = {}
        for col in extras:
            if col in row.index:
                val = row.get(col)
                if not pd.isna(val) and str(val).strip().lower() != 'nan':
                    extra_values[col] = str(val).strip()

        if extra_values:
            episode_info_records.append({
                "info_type": EpisodeInfoType.OTHER,
                "title": "Metadatos UCCC",
                "value": extra_values,
            })

        # Persist episode info records
        for info in episode_info_records:
            await self._create_clinical_episode_information(episode.id, info)

        logger.info(f"Processed UCCC patient {patient.medical_identifier} row {row_idx}")

    def _parse_gestion_patient_data(self, row: pd.Series) -> Optional[Dict[str, Any]]:
        """Parse patient basic data from Gestion Estadía (UCCC) row.

        Uses RUT column as `medical_identifier`. If RUT missing, generate a placeholder RUT
        using the episode column as seed so data remains consistent across runs.
        """
        try:
            # Ensure column names trimmed
            # Use RUT as medical identifier
            rut_raw = row.get("RUT")

            episodio_raw = row.get("Episodio:") or row.get("Episodio") or row.get("Episodio / Estadía")
            episodio_str = str(episodio_raw).strip() if not pd.isna(episodio_raw) else None

            if pd.isna(rut_raw) or str(rut_raw).strip() == "" or str(rut_raw).strip().lower() == "nan":
                # Generate rut if missing, using episodio as seed if available
                seed = episodio_str or str(uuid4())
                rut = generate_rut(seed)
                medical_identifier = rut
            else:
                rut = str(rut_raw).strip()
                medical_identifier = rut

            # Nombre
            nombre_raw = row.get("Nombre")
            if pd.isna(nombre_raw) or str(nombre_raw).strip() == "" or str(nombre_raw).strip().lower() == "nan":
                # Use episode seed for consistent placeholder name
                seed = episodio_str or medical_identifier
                first_name, last_name = get_name(seed)
            else:
                nombre = str(nombre_raw).strip()
                name_parts = nombre.split(None, 1)
                if len(name_parts) >= 2:
                    first_name, last_name = name_parts[0], name_parts[1]
                else:
                    first_name, last_name = nombre, ""

            # Birth date - normalize and try explicit formats (DD-MM-YYYY, DD-MM-YY) then day-first autodetect
            birth_date_raw = row.get("Fecha de Nacimiento") or row.get("Fecha de Nacimiento ")
            birth_date = date(1970, 1, 1)
            try:
                if pd.isna(birth_date_raw):
                    birth_date = date(1970, 1, 1)
                elif isinstance(birth_date_raw, pd.Timestamp):
                    birth_date = birth_date_raw.date()
                elif isinstance(birth_date_raw, date):
                    birth_date = birth_date_raw
                else:
                    # Clean string: remove non-breaking spaces and control chars
                    s = str(birth_date_raw).strip()
                    s = s.replace("\xa0", " ").strip()

                    # Try explicit formats
                    dt = None
                    try:
                        dt = pd.to_datetime(s, format='%d-%m-%Y', dayfirst=True, errors='coerce')
                    except:
                        dt = None

                    if dt is None or pd.isna(dt):
                        try:
                            dt = pd.to_datetime(s, format='%d-%m-%y', dayfirst=True, errors='coerce')
                        except:
                            dt = None

                    if dt is None or pd.isna(dt):
                        try:
                            dt = pd.to_datetime(s, dayfirst=True, errors='coerce')
                        except:
                            dt = None

                    if dt is not None and not pd.isna(dt):
                        birth_date = dt.date()
                    else:
                        birth_date = date(1970, 1, 1)
            except Exception:
                birth_date = date(1970, 1, 1)

            # Sex (robust mapping: accepts 'Masculino', 'Mas', 'M', 'Hombre', 'Femenino', 'Fem', 'F', 'Mujer')
            sexo_raw = row.get("Sexo")
            gender = "Desconocido"
            try:
                if not pd.isna(sexo_raw):
                    s = str(sexo_raw).strip()
                    # Normalize unicode (remove accents) and uppercase
                    s_norm = unicodedata.normalize('NFKD', s).encode('ascii', errors='ignore').decode('ascii').upper()

                    masculine_tokens = ("M", "MAS", "MASCULINO", "H", "HOM", "HOMBRE")
                    feminine_tokens = ("F", "FEM", "FEMENINO", "MUJ", "MUJER")

                    if any(s_norm == t or s_norm.startswith(t) for t in masculine_tokens):
                        gender = "Masculino"
                    elif any(s_norm == t or s_norm.startswith(t) for t in feminine_tokens):
                        gender = "Femenino"
                    else:
                        gender = s.title()
            except Exception:
                gender = "Desconocido"

            return {
                "medical_identifier": medical_identifier,
                "first_name": first_name,
                "last_name": last_name,
                "rut": rut,
                "birth_date": birth_date,
                "gender": gender,
            }

        except Exception as e:
            logger.error(f"Error parsing UCCC patient data: {e}")
            return None

    def _parse_gestion_episode_data(self, row: pd.Series) -> Dict[str, Any]:
        """Parse clinical episode data from Gestion Estadía (UCCC) row.

        - Admission: from "Fecha Inicio:" and optional "Hora Inicio:" columns
        - Discharge: attempts to find any column with keywords (alta/egreso/salida/fin)
        - Bed: from "CAMA" column
        - Status: DISCHARGED if discharge_at present
        """
        try:
            # Admission date + time
            admission_date_raw = row.get("Fecha Inicio:") or row.get("Fecha Inicio")
            admission_time_raw = row.get("Hora Inicio:") or row.get("Hora Inicio")

            # Parse admission date: common format in file is DD-MM-YY (e.g., 30-10-24)
            if pd.isna(admission_date_raw):
                admission_at = datetime.now()
            else:
                ad_dt = None
                # Normalize string if not a Timestamp
                try:
                    if isinstance(admission_date_raw, pd.Timestamp) or isinstance(admission_date_raw, date):
                        ad_candidate = admission_date_raw
                    else:
                        s = str(admission_date_raw).strip()
                        s = s.replace("\xa0", " ").strip()
                        ad_candidate = s

                    # Try DD-MM-YY first
                    try:
                        ad_dt = pd.to_datetime(ad_candidate, format='%d-%m-%y', dayfirst=True, errors='coerce')
                    except:
                        ad_dt = None

                    # Try DD-MM-YYYY
                    if ad_dt is None or pd.isna(ad_dt):
                        try:
                            ad_dt = pd.to_datetime(ad_candidate, format='%d-%m-%Y', dayfirst=True, errors='coerce')
                        except:
                            ad_dt = None

                    # Fallback to pandas auto-detection with dayfirst
                    if ad_dt is None or pd.isna(ad_dt):
                        try:
                            ad_dt = pd.to_datetime(ad_candidate, dayfirst=True, errors='coerce')
                        except:
                            ad_dt = None

                    if ad_dt is not None and not pd.isna(ad_dt):
                        admission_at = ad_dt.to_pydatetime()
                    else:
                        admission_at = datetime.now()
                except Exception:
                    admission_at = datetime.now()

            # If a time column exists, try to combine (formats like HH:MM:SS)
            if not pd.isna(admission_time_raw):
                try:
                    # Normalize time string
                    if isinstance(admission_time_raw, pd.Timestamp):
                        time_candidate = admission_time_raw
                    else:
                        ts = str(admission_time_raw).strip()
                        ts = ts.replace("\xa0", " ").strip()
                        time_candidate = ts

                    time_dt = pd.to_datetime(time_candidate, format='%H:%M:%S', errors='coerce')
                    if pd.isna(time_dt):
                        time_dt = pd.to_datetime(time_candidate, errors='coerce')

                    if not pd.isna(time_dt):
                        admission_at = admission_at.replace(
                            hour=time_dt.hour, minute=time_dt.minute, second=time_dt.second
                        )
                except Exception:
                    # ignore time parse errors and keep admission_at as-is
                    pass

            # Discharge: attempt to find a discharge-like column
            discharge_at = None
            expected_discharge = None
            discharge_candidates = [c for c in row.index if isinstance(c, str) and any(k in c.lower() for k in ["alta", "egreso", "salida", "fin", "termin"]) ]
            discharge_col = discharge_candidates[0] if discharge_candidates else None
            if discharge_col:
                discharge_raw = row.get(discharge_col)
                if not pd.isna(discharge_raw):
                    try:
                        dis_dt = pd.to_datetime(discharge_raw, errors='coerce')
                        if not pd.isna(dis_dt):
                            discharge_at = dis_dt.to_pydatetime()
                            expected_discharge = dis_dt.date()
                    except Exception as e:
                        logger.debug(f"Could not parse discharge value '{discharge_raw}': {e}")

            # Bed
            bed_raw = row.get("CAMA")
            bed_room = None
            if not pd.isna(bed_raw):
                bed_room_str = str(bed_raw).strip()
                if bed_room_str and bed_room_str.lower() != 'nan':
                    bed_room = bed_room_str

            # Status
            status = EpisodeStatus.ACTIVE
            if discharge_at is not None:
                status = EpisodeStatus.DISCHARGED

            # Episode identifier - prefer explicit Episodio column
            episode_identifier = None
            eps = row.get("Episodio:") or row.get("Episodio") or row.get("Episodio / Estadía")
            if eps is None:
                # Try to find any column containing 'episodio' in its name
                for col in row.index:
                    if isinstance(col, str) and 'episodio' in col.lower():
                        eps = row.get(col)
                        logger.debug(f"Found episode column '{col}' with value: {eps}")
                        break
            if not pd.isna(eps):
                # Convert to string, handle floats by removing .0
                eps_str = str(eps).strip()
                if eps_str.endswith('.0'):
                    eps_str = eps_str[:-2]
                episode_identifier = eps_str
                logger.debug(f"Parsed episode_identifier: {episode_identifier}")

            return {
                "admission_at": admission_at,
                "expected_discharge": expected_discharge,
                "discharge_at": discharge_at,
                "status": status,
                "bed_room": bed_room,
                "episode_identifier": episode_identifier,
            }

        except Exception as e:
            logger.error(f"Error parsing UCCC episode data: {e}")
            return {
                "admission_at": datetime.now(),
                "status": EpisodeStatus.ACTIVE,
                "bed_room": None,
                "episode_identifier": None,
            }

    async def _process_patient_row(self, row: pd.Series, row_idx: int) -> None:
        """Process a single patient row from the Excel file."""
        # Parse patient data
        patient_data = self._parse_patient_data(row)
        if not patient_data:
            return

        # Create or get patient
        patient = await self._create_or_get_patient(patient_data)

        # Create patient information
        patient_info_data = self._parse_patient_information(row)
        if patient_info_data:
            await self._create_or_update_patient_information(
                patient.id, patient_info_data
            )

        # Create clinical episode
        episode_data = self._parse_clinical_episode_data(row)
        episode = await self._create_clinical_episode(patient.id, episode_data)

        # Create clinical episode information records
        episode_info_records = self._parse_clinical_episode_information(row)
        for info_record in episode_info_records:
            await self._create_clinical_episode_information(episode.id, info_record)

        logger.info(
            f"Processed patient {patient.medical_identifier} with episode {episode.id}"
        )

    def _parse_patient_data(self, row: pd.Series) -> Optional[Dict[str, Any]]:
        """
        Parse patient basic data from Excel row.

        Expected columns from "Score Social.xlsx":
        - RUT: Patient's RUT (may be empty for anonymous data) - Used as medical_identifier
        - Nombre: Patient's full name (may be empty for anonymous data)
        - Episodio / Estadía: Episode identifier (stored separately in episode data)
        - Fecha de nacimiento: Birth date
        
        If RUT and Nombre are present, they are used. If empty (anonymous data), 
        we generate realistic placeholder data:
        - Valid RUT with proper verification digit (used as medical_identifier)
        - Common first and last names
        - Consistent data based on episode ID (same episode always generates same name/RUT)
        
        Example with real data: RUT "12.345.678-5", Nombre "Juan Pérez" → Used as-is
        Example with anonymous: Empty fields → Generated "María González", "18.234.567-8"
        """
        try:
            # Get episode identifier to use as seed for generating consistent placeholder data
            episodio_raw = row.get("Episodio / Estadía")
            
            # Only skip if episodio is completely missing (we need it for seed generation)
            if pd.isna(episodio_raw):
                logger.warning("Skipping row with missing Episodio / Estadía")
                return None
            
            episodio_str = str(episodio_raw).strip()
            if not episodio_str or episodio_str == "" or episodio_str.lower() == "nan":
                logger.warning("Skipping row with empty Episodio / Estadía")
                return None
            
            # Check if RUT exists in the data - RUT is the medical_identifier
            rut_raw = row.get("RUT")
            if pd.isna(rut_raw) or str(rut_raw).strip() == "" or str(rut_raw).strip().lower() == "nan":
                # Generate placeholder RUT using episode as seed for consistency
                rut = generate_rut(episodio_str)
                medical_identifier = rut  # Generated RUT is the medical identifier
            else:
                # Use the real RUT from the data
                rut = str(rut_raw).strip()
                medical_identifier = rut  # Real RUT is the medical identifier
            
            # Check if Nombre exists in the data
            nombre_raw = row.get("Nombre")
            if pd.isna(nombre_raw) or str(nombre_raw).strip() == "" or str(nombre_raw).strip().lower() == "nan":
                # Generate placeholder name using episode as seed
                first_name, last_name = get_name(episodio_str)
            else:
                # Use the real name from the data
                nombre = str(nombre_raw).strip()
                # Try to split name into first and last
                name_parts = nombre.split(None, 1)  # Split on first whitespace
                if len(name_parts) >= 2:
                    first_name = name_parts[0]
                    last_name = name_parts[1]
                else:
                    first_name = nombre
                    last_name = ""
            
            # Parse birth date - "Fecha de nacimiento"
            birth_date_raw = row.get("Fecha de nacimiento")
            if pd.isna(birth_date_raw):
                # If no birth date, use a default for missing data
                birth_date = date(1970, 1, 1)
            elif isinstance(birth_date_raw, pd.Timestamp):
                birth_date = birth_date_raw.date()
            elif isinstance(birth_date_raw, date):
                birth_date = birth_date_raw
            else:
                try:
                    birth_date = pd.to_datetime(birth_date_raw).date()
                except:
                    birth_date = date(1970, 1, 1)

            # Gender not in this Excel - use default
            gender = "Desconocido"

            return {
                "medical_identifier": medical_identifier,
                "first_name": first_name,
                "last_name": last_name,
                "rut": rut,
                "birth_date": birth_date,
                "gender": gender,
            }

        except Exception as e:
            logger.error(f"Error parsing patient data: {e}")
            return None

    def _parse_patient_information(self, row: pd.Series) -> Optional[Dict[str, Any]]:
        """
        Parse patient information (additional data stored as JSONB).

        This includes all Excel columns not used in the main patient or episode tables.
        Missing data is stored as null to preserve data completeness for analysis.
        
        From Score Social.xlsx columns:
        - Centro Atención, Nombre de la aseguradora, Previsión Homóloga, 
        - Vía de Ingreso, Encuesta, Motivo, Puntaje, Encuestadora, etc.
        """
        try:
            info = {}

            # List of columns that are used elsewhere and should be excluded
            excluded_columns = [
                # Patient basic info
                "RUT", "Nombre", "Fecha de nacimiento",
                # Episode info
                "Episodio / Estadía", "Fe.admisión", "Fecha del alta", 
                "DÍAS PACIENTES ACOSTADOS", "Estado de alta", "Cama",
                "Fecha Asignación", "Año Admisión", "Mes Admisión",
            ]

            # Add all columns as additional info, storing null for missing values
            for col in row.index:
                # Skip columns that are used in other tables
                if col in excluded_columns:
                    continue
                
                # Store all values, including missing ones as null
                value = row[col]
                
                if pd.isna(value):
                    # Store missing data as None/null for analysis
                    info[col] = None
                elif isinstance(value, (pd.Timestamp, datetime, date)):
                    info[col] = value.isoformat()
                elif isinstance(value, (int, float)):
                    # Check if it's NaN for floats
                    if pd.isna(value):
                        info[col] = None
                    else:
                        info[col] = float(value) if isinstance(value, float) else int(value)
                else:
                    # Convert to string, handle empty strings
                    str_value = str(value).strip()
                    info[col] = str_value if str_value and str_value.lower() != 'nan' else None

            # Return info even if empty, as it marks the data was processed
            return info

        except Exception as e:
            logger.error(f"Error parsing patient information: {e}")
            return {}

    def _parse_clinical_episode_data(self, row: pd.Series) -> Dict[str, Any]:
        """
        Parse clinical episode data from Excel row.
        
        Expected columns from Score Social.xlsx:
        - Episodio / Estadía: Episode identifier (stored in info records)
        - Fe.admisión: Admission date
        - Fecha del alta: Discharge date
        - Estado de alta: Discharge/episode status
        - Cama: Bed identifier for foreign key lookup
        - Fecha Asignación: Assignment date
        """
        try:
            # Get episode identifier to store in info records
            episodio_raw = row.get("Episodio / Estadía")
            episode_identifier = None
            if not pd.isna(episodio_raw):
                episode_identifier = str(episodio_raw).strip()
            
            # Parse admission date - use "Fe.admisión"
            admission_at_raw = row.get("Fe.admisión")
            if pd.isna(admission_at_raw):
                admission_at = datetime.now()
            elif isinstance(admission_at_raw, pd.Timestamp):
                admission_at = admission_at_raw.to_pydatetime()
            else:
                try:
                    admission_at = pd.to_datetime(admission_at_raw).to_pydatetime()
                except:
                    admission_at = datetime.now()

            # Parse discharge date - "Fecha del alta"
            discharge_raw = row.get("Fecha del alta")
            expected_discharge = None
            discharge_at = None
            if not pd.isna(discharge_raw):
                try:
                    # Handle string dates in DD-MM-YYYY format (e.g., "24-09-2025")
                    if isinstance(discharge_raw, str):
                        # Try parsing DD-MM-YYYY format
                        discharge_dt = pd.to_datetime(discharge_raw, format='%d-%m-%Y', errors='coerce')
                        if pd.isna(discharge_dt):
                            # Fallback to pandas auto-detection
                            discharge_dt = pd.to_datetime(discharge_raw, errors='coerce')
                        
                        if not pd.isna(discharge_dt):
                            discharge_date = discharge_dt.date()
                            discharge_at = discharge_dt.to_pydatetime()
                            expected_discharge = discharge_date
                    elif isinstance(discharge_raw, pd.Timestamp):
                        discharge_date = discharge_raw.date()
                        discharge_at = discharge_raw.to_pydatetime()
                        expected_discharge = discharge_date
                    else:
                        discharge_dt = pd.to_datetime(discharge_raw, errors='coerce')
                        if not pd.isna(discharge_dt):
                            discharge_date = discharge_dt.date()
                            discharge_at = discharge_dt.to_pydatetime()
                            expected_discharge = discharge_date
                except Exception as e:
                    logger.warning(f"Could not parse discharge date '{discharge_raw}': {e}")
                    expected_discharge = None
                    discharge_at = None

            # Parse status - use "Estado de alta"
            status_raw = row.get("Estado de alta")
            status = EpisodeStatus.ACTIVE
            if not pd.isna(status_raw):
                status_str = str(status_raw).strip()
                status_upper = status_str.upper()
                
                # Check for "Alta" or variations
                if "ALTA" in status_upper:
                    status = EpisodeStatus.DISCHARGED
                elif "TRANSFERIDO" in status_upper or "TRANSFER" in status_upper:
                    status = EpisodeStatus.TRANSFERRED
                elif "CANCELADO" in status_upper or "CANCEL" in status_upper:
                    status = EpisodeStatus.CANCELLED
                
                logger.debug(f"Estado de alta: '{status_str}' -> status: {status}")
            else:
                # If there's a discharge date but no status, assume DISCHARGED
                if discharge_at is not None:
                    status = EpisodeStatus.DISCHARGED

            # Get bed identifier for foreign key lookup - use "Cama"
            bed_identifier = row.get("Cama")
            bed_room = None
            if not pd.isna(bed_identifier):
                bed_room_str = str(bed_identifier).strip()
                if bed_room_str and bed_room_str.lower() != 'nan':
                    bed_room = bed_room_str

            return {
                "admission_at": admission_at,
                "expected_discharge": expected_discharge,
                "discharge_at": discharge_at,
                "status": status,
                "bed_room": bed_room,  # Store room name for async bed_id lookup
                "episode_identifier": episode_identifier,  # Store for info records
            }

        except Exception as e:
            logger.error(f"Error parsing clinical episode data: {e}")
            return {
                "admission_at": datetime.now(),
                "status": EpisodeStatus.ACTIVE,
                "bed_room": None,
                "episode_identifier": None,
            }

    def _parse_clinical_episode_information(
        self, row: pd.Series
    ) -> list[Dict[str, Any]]:
        """
        Parse clinical episode information records from Excel row.

        These are additional structured data about the episode.
        Missing data is stored as null to preserve data completeness for analysis.
        
        From Score Social.xlsx columns:
        - Texto libre diagnóstico admisión: Diagnosis
        - Servicio: Service/department
        - Centro Atención: Healthcare center
        - Clasificación Marca 1, 2, 3: Classifications
        - Encuesta, Motivo, Puntaje: Survey information
        """
        records = []

        try:
            # Diagnosis information
            diagnosis = row.get("Texto libre diagnóstico admisión")
            diagnosis_value = str(diagnosis).strip() if not pd.isna(diagnosis) and str(diagnosis).strip().lower() != 'nan' else None
            if diagnosis_value:
                records.append({
                    "info_type": EpisodeInfoType.DIAGNOSIS,
                    "title": "Diagnóstico de Admisión",
                    "value": {"diagnosis": diagnosis_value},
                })

            # Service/Department
            servicio = row.get("Servicio")
            servicio_value = str(servicio).strip() if not pd.isna(servicio) and str(servicio).strip().lower() != 'nan' else None
            if servicio_value:
                records.append({
                    "info_type": EpisodeInfoType.NOTES,
                    "title": "Servicio",
                    "value": {"servicio": servicio_value},
                })

            # Healthcare Center
            centro = row.get("Centro Atención")
            centro_value = str(centro).strip() if not pd.isna(centro) and str(centro).strip().lower() != 'nan' else None
            if centro_value:
                records.append({
                    "info_type": EpisodeInfoType.NOTES,
                    "title": "Centro de Atención",
                    "value": {"centro_atencion": centro_value},
                })

            # Classifications (Marca 1, 2, 3)
            marca1 = row.get("Clasificación Marca 1")
            marca2 = row.get("Clasificación Marca 2")
            marca3 = row.get("Clasificación Marca 3")
            
            if not pd.isna(marca1) or not pd.isna(marca2) or not pd.isna(marca3):
                records.append({
                    "info_type": EpisodeInfoType.OTHER,
                    "title": "Clasificaciones",
                    "value": {
                        "marca_1": str(marca1).strip() if not pd.isna(marca1) else None,
                        "marca_2": str(marca2).strip() if not pd.isna(marca2) else None,
                        "marca_3": str(marca3).strip() if not pd.isna(marca3) else None,
                    },
                })

            # Insurance/Coverage information
            convenio = row.get("Desc. Convenio")
            aseguradora = row.get("Nombre de la aseguradora")
            prevision = row.get("Previsión Homóloga")
            
            if not pd.isna(convenio) or not pd.isna(aseguradora) or not pd.isna(prevision):
                records.append({
                    "info_type": EpisodeInfoType.OTHER,
                    "title": "Información de Cobertura",
                    "value": {
                        "convenio": str(convenio).strip() if not pd.isna(convenio) else None,
                        "aseguradora": str(aseguradora).strip() if not pd.isna(aseguradora) else None,
                        "prevision": str(prevision).strip() if not pd.isna(prevision) else None,
                    },
                })

            # Entry path
            via_ingreso = row.get("Vía de Ingreso")
            if not pd.isna(via_ingreso):
                records.append({
                    "info_type": EpisodeInfoType.OTHER,
                    "title": "Vía de Ingreso",
                    "value": {"via_ingreso": str(via_ingreso).strip()},
                })

            # Survey information
            encuesta = row.get("Encuesta")
            motivo = row.get("Motivo")
            puntaje = row.get("Puntaje")
            encuestadora = row.get("Encuestadora")
            
            if not pd.isna(encuesta) or not pd.isna(motivo) or not pd.isna(puntaje) or not pd.isna(encuestadora):
                puntaje_value = None
                if not pd.isna(puntaje):
                    try:
                        puntaje_value = float(puntaje) if isinstance(puntaje, (int, float)) else float(str(puntaje))
                    except:
                        puntaje_value = str(puntaje).strip()
                
                records.append({
                    "info_type": EpisodeInfoType.OTHER,
                    "title": "Información de Encuesta",
                    "value": {
                        "encuesta": str(encuesta).strip() if not pd.isna(encuesta) else None,
                        "motivo": str(motivo).strip() if not pd.isna(motivo) else None,
                        "puntaje": puntaje_value,
                        "encuestadora": str(encuestadora).strip() if not pd.isna(encuestadora) else None,
                    },
                })

            # Valor Parcial (partial value/cost)
            valor_parcial = row.get(" Valor Parcial ")  # Note the spaces in column name
            if pd.isna(valor_parcial):
                valor_parcial = row.get("Valor Parcial")  # Try without spaces
            
            if not pd.isna(valor_parcial):
                try:
                    valor_value = float(valor_parcial) if isinstance(valor_parcial, (int, float)) else float(str(valor_parcial))
                except:
                    valor_value = str(valor_parcial).strip()
                
                records.append({
                    "info_type": EpisodeInfoType.OTHER,
                    "title": "Valor Parcial",
                    "value": {"valor_parcial": valor_value},
                })

            # Days count
            dias = row.get("DÍAS PACIENTES ACOSTADOS")
            if not pd.isna(dias):
                try:
                    dias_value = int(dias) if isinstance(dias, (int, float)) else int(str(dias))
                except:
                    dias_value = str(dias).strip()
                
                records.append({
                    "info_type": EpisodeInfoType.OTHER,
                    "title": "Días de Hospitalización",
                    "value": {"dias_acostados": dias_value},
                })

            # Known columns that we've already processed
            known_columns = [
                # Patient info
                "RUT", "Nombre", "Fecha de nacimiento",
                # Episode info
                "Episodio / Estadía", "Fe.admisión", "Fecha del alta", 
                "Estado de alta", "Cama", "Fecha Asignación", 
                "Año Admisión", "Mes Admisión",
                # Already processed in records above
                "Texto libre diagnóstico admisión", "Servicio", "Centro Atención",
                "Clasificación Marca 1", "Clasificación Marca 2", "Clasificación Marca 3",
                "Desc. Convenio", "Nombre de la aseguradora", "Previsión Homóloga",
                "Vía de Ingreso", "Encuesta", "Motivo", "Puntaje", "Encuestadora",
                " Valor Parcial ", "Valor Parcial", "DÍAS PACIENTES ACOSTADOS"
            ]
            
            # Store any other columns as OTHER type
            for col in row.index:
                if col in known_columns:
                    continue
                
                value = row[col]
                if pd.isna(value):
                    value_data = None
                elif isinstance(value, (pd.Timestamp, datetime, date)):
                    value_data = value.isoformat()
                else:
                    str_value = str(value).strip()
                    value_data = str_value if str_value.lower() != 'nan' else None
                
                # Only add if there's actual data
                if value_data is not None:
                    records.append({
                        "info_type": EpisodeInfoType.OTHER,
                        "title": col,
                        "value": {col: value_data},
                    })

        except Exception as e:
            logger.error(f"Error parsing clinical episode information: {e}")

        return records

    async def _create_or_get_patient(self, patient_data: Dict[str, Any]) -> Patient:
        """Create or get existing patient by medical identifier."""
        stmt = select(Patient).where(
            Patient.medical_identifier == patient_data["medical_identifier"]
        )
        result = await self.db.execute(stmt)
        existing_patient = result.scalar_one_or_none()

        if existing_patient:
            logger.info(
                f"Found existing patient: {patient_data['medical_identifier']}"
            )
            return existing_patient

        # Create new patient
        patient = Patient(**patient_data)
        self.db.add(patient)
        await self.db.flush()  # Flush to get the ID
        logger.info(f"Created new patient: {patient_data['medical_identifier']}")
        return patient

    async def _create_or_update_patient_information(
        self, patient_id: UUID, information: Dict[str, Any]
    ) -> PatientInformation:
        """Create or update patient information."""
        stmt = select(PatientInformation).where(
            PatientInformation.patient_id == patient_id
        )
        result = await self.db.execute(stmt)
        existing_info = result.scalar_one_or_none()

        if existing_info:
            # Update existing information
            existing_info.information = information
            logger.info(f"Updated patient information for patient {patient_id}")
            return existing_info

        # Create new information record
        patient_info = PatientInformation(
            patient_id=patient_id, information=information
        )
        self.db.add(patient_info)
        await self.db.flush()
        logger.info(f"Created patient information for patient {patient_id}")
        return patient_info

    async def _create_clinical_episode(
        self, patient_id: UUID, episode_data: Dict[str, Any]
    ) -> ClinicalEpisode:
        """Create a new clinical episode with bed foreign key lookup."""
        # Episode identifier may be provided in episode_data and is now stored
        # directly on the ClinicalEpisode model (episode_identifier column).
        episode_identifier = episode_data.get("episode_identifier")
        
        # Handle bed lookup if bed_room is provided
        bed_room = episode_data.pop("bed_room", None)
        bed_id = None
        if bed_room:
            bed_id = await self._get_bed_id_by_room(bed_room)
            if not bed_id:
                logger.warning(f"Bed not found for room '{bed_room}', episode will have no bed assigned")
        
        episode_data["bed_id"] = bed_id
        episode = ClinicalEpisode(patient_id=patient_id, **episode_data)
        self.db.add(episode)
        await self.db.flush()  # Flush to get the ID
        # We store the episode_identifier directly on the ClinicalEpisode model.
        # For backward compatibility, older imports may have stored it in
        # ClinicalEpisodeInformation; we no longer create that duplicate.
        
        logger.info(f"Created clinical episode for patient {patient_id} with bed_id {bed_id}")
        return episode

    async def _find_episode_by_identifier(self, episode_identifier: str) -> Optional[ClinicalEpisode]:
        """Find a ClinicalEpisode by its episode_identifier column or via legacy info records.

        Returns the ClinicalEpisode or None if not found.
        """
        if not episode_identifier:
            return None

        # First, try direct match on the new column
        stmt = select(ClinicalEpisode).where(ClinicalEpisode.episode_identifier == episode_identifier)
        result = await self.db.execute(stmt)
        episode = result.scalar_one_or_none()
        if episode:
            return episode

        # Fallback: search legacy ClinicalEpisodeInformation JSONB value for episode_identifier
        try:
            stmt2 = select(ClinicalEpisodeInformation).where(
                ClinicalEpisodeInformation.value["episode_identifier"].astext == episode_identifier
            )
            res2 = await self.db.execute(stmt2)
            info = res2.scalar_one_or_none()
            if info:
                stmt3 = select(ClinicalEpisode).where(ClinicalEpisode.id == info.episode_id)
                res3 = await self.db.execute(stmt3)
                return res3.scalar_one_or_none()
        except Exception:
            # JSONB lookup may fail if DB doesn't support the operator; ignore and return None
            pass

        return None

    async def _process_altas_sheet(self, excel_path: str | Path) -> int:
        """Read the ALTAS sheet and update episode discharge datetimes.

        Expected columns (variants):
        - Episodio
        - Fe. Alta / Fecha Alta / Fecha de Alta / Fecha
        - Hr. Alta / Hora Alta / Hora
        """
        logger.info(f"Reading ALTAS data from {excel_path}")
        try:
            raw = pd.read_excel(excel_path, sheet_name="ALTAS", header=None)

            # Try to detect header row similarly to UCCC
            def _detect_header_row(df_raw, max_scan=20, min_tokens=2):
                tokens = ["episodio", "alta", "fe", "fe.", "hr", "hora"]
                scan_rows = min(max_scan, len(df_raw))
                for i in range(scan_rows):
                    row = df_raw.iloc[i].fillna("").astype(str).str.lower().tolist()
                    found = set()
                    for cell in row:
                        for t in tokens:
                            if t in cell:
                                found.add(t)
                    if len(found) >= min_tokens:
                        return i
                return None

            header_idx = _detect_header_row(raw)
            if header_idx is None:
                df = pd.read_excel(excel_path, sheet_name="ALTAS")
            else:
                df = pd.read_excel(excel_path, sheet_name="ALTAS", header=header_idx)

            # Normalize column names and build map
            df.columns = df.columns.map(lambda c: c if not isinstance(c, str) else c.strip())
            col_map = {}
            for col in df.columns:
                if isinstance(col, str):
                    norm = self._normalize_col_name(col) if hasattr(self, '_normalize_col_name') else col.strip().lower()
                    col_map[norm] = col

            # Map ALTAS canonical columns
            candidates = {
                "Episodio": ["Episodio", "episodio"],
                "Fe. Alta": ["Fe. Alta", "Fe Alta", "Fecha Alta", "Fecha de Alta", "fecha alta", "fe. alta", "fe alta", "fecha"],
                "Hr. Alta": ["Hr. Alta", "Hr Alta", "Hora Alta", "Hora", "hr", "hora"]
            }

            def find_orig_alt(col_map, cand_list):
                for c in cand_list:
                    norm = self._normalize_col_name(c)
                    if norm in col_map:
                        return col_map[norm]
                for c in cand_list:
                    norm = self._normalize_col_name(c)
                    for k, v in col_map.items():
                        if k.startswith(norm) or norm.startswith(k):
                            return v
                return None

            rename_map = {}
            for canonical, cands in candidates.items():
                orig = find_orig_alt(col_map, cands)
                if orig:
                    rename_map[orig] = canonical

            if rename_map:
                df = df.rename(columns=rename_map)

            logger.info(f"Found {len(df)} rows in ALTAS sheet; columns: {list(df.columns)}")

            updated = 0
            for idx, row in df.iterrows():
                try:
                    eps_raw = row.get("Episodio")
                    if pd.isna(eps_raw):
                        continue
                    episode_identifier = str(eps_raw).strip()
                    # Parse date
                    fecha_raw = row.get("Fe. Alta")
                    hora_raw = row.get("Hr. Alta")

                    if pd.isna(fecha_raw) and pd.isna(hora_raw):
                        continue

                    dis_dt = None
                    # Parse fecha
                    if not pd.isna(fecha_raw):
                        try:
                            if isinstance(fecha_raw, pd.Timestamp) or isinstance(fecha_raw, date):
                                dis_candidate = fecha_raw
                            else:
                                s = str(fecha_raw).strip()
                                s = s.replace("\xa0", " ").strip()
                                dis_candidate = s

                            # Try DD-MM-YYYY first
                            dis_dt = pd.to_datetime(dis_candidate, format='%d-%m-%Y', dayfirst=True, errors='coerce')
                            if pd.isna(dis_dt):
                                dis_dt = pd.to_datetime(dis_candidate, dayfirst=True, errors='coerce')
                        except Exception:
                            dis_dt = None

                    # If only time present, parse time and combine with today? skip if no date
                    if (dis_dt is None or pd.isna(dis_dt)) and (not pd.isna(hora_raw)):
                        # Can't set discharge without a date; skip
                        continue

                    # Combine time if present
                    if dis_dt is not None and not pd.isna(dis_dt):
                        discharge_at = dis_dt.to_pydatetime()
                        if not pd.isna(hora_raw):
                            try:
                                if isinstance(hora_raw, pd.Timestamp):
                                    t_candidate = hora_raw
                                else:
                                    t_candidate = str(hora_raw).strip()

                                t_dt = pd.to_datetime(t_candidate, format='%H:%M:%S', errors='coerce')
                                if pd.isna(t_dt):
                                    t_dt = pd.to_datetime(t_candidate, format='%H:%M', errors='coerce')
                                if pd.isna(t_dt):
                                    t_dt = pd.to_datetime(t_candidate, errors='coerce')

                                if not pd.isna(t_dt):
                                    discharge_at = discharge_at.replace(
                                        hour=t_dt.hour, minute=t_dt.minute, second=t_dt.second
                                    )
                            except Exception:
                                pass
                    else:
                        continue

                    # Find the episode and update
                    episode = await self._find_episode_by_identifier(episode_identifier)
                    if not episode:
                        logger.warning(f"ALTAS: episode with identifier '{episode_identifier}' not found; skipping")
                        continue

                    episode.discharge_at = discharge_at
                    episode.status = EpisodeStatus.DISCHARGED
                    try:
                        episode.expected_discharge = discharge_at.date()
                    except Exception:
                        episode.expected_discharge = None
                    episode.status = EpisodeStatus.DISCHARGED
                    await self.db.flush()
                    updated += 1

                except Exception as e:
                    logger.error(f"Error processing ALTAS row {idx}: {e}")
                    continue

            logger.info(f"ALTAS updates applied: {updated} episodes updated")
            return updated

        except Exception as e:
            logger.warning(f"ALTAS sheet not available or parsing failed: {e}")
            return 0

    async def _create_clinical_episode_information(
        self, episode_id: UUID, info_data: Dict[str, Any]
    ) -> ClinicalEpisodeInformation:
        """Create a clinical episode information record."""
        info = ClinicalEpisodeInformation(episode_id=episode_id, **info_data)
        self.db.add(info)
        await self.db.flush()
        return info

    async def _get_bed_id_by_room(self, room: str) -> Optional[UUID]:
        """Get bed ID by room identifier."""
        stmt = select(Bed).where(Bed.room == room)
        result = await self.db.execute(stmt)
        bed = result.scalar_one_or_none()
        return bed.id if bed else None

    # ==================== SOCIAL SCORE DATA UPLOAD ====================

    async def upload_social_scores_from_excel(self, excel_path: str | Path) -> Dict[str, Any]:
        """
        Upload social score data from "Data Casos" sheet in the Score Social Excel file.

        This method:
        - Reads the "Data Casos" sheet
        - Extracts: Episodio / Estadía (to match episode), Puntaje (score), 
          Fecha Asignación (recorded_at), Encuestadora (recorded_by), Motivo (no_score_reason)
        - Creates SocialScoreHistory records for matching episodes
        - Handles null scores by storing the reason from "Motivo" column

        Args:
            excel_path: Path to the "Score Social.xlsx" file

        Returns:
            Dictionary with upload statistics:
            - count: Number of social scores uploaded
            - missing_count: Number of records where episode was not found
            - missing_ids: List of episode identifiers that were not found
        """
        logger.info(f"Reading social score data from {excel_path}")

        try:
            df = pd.read_excel(excel_path, sheet_name="Data Casos")
            logger.info(f"Found {len(df)} rows in Data Casos sheet")

            scores_created = 0
            missing_ids = []
            episodes_updated = 0

            # Build a map of episode_identifier -> episode_id for quick lookup
            episode_map = await self._build_episode_identifier_map()
            logger.info(f"Built episode map with {len(episode_map)} entries")

            for idx, row in df.iterrows():
                try:
                    score_data = self._parse_social_score_row(row)
                    # Extract episode_identifier early to use for both score and episode field updates
                    episode_identifier = score_data.pop("episode_identifier", None) if score_data else None

                    # Map columns from Social Score Excel to ClinicalEpisode fields
                    prevision_desc = row.get("Desc. Convenio")
                    tipo_ingreso_desc = row.get("Vía de Ingreso")
                    servicio_ingreso_desc = row.get("Servicio")

                    # Normalize values: keep None for NaN/empty strings
                    def norm_str(v):
                        if v is None or pd.isna(v):
                            return None
                        s = str(v).strip()
                        return s if s and s.lower() != 'nan' else None

                    prevision_desc = norm_str(prevision_desc)
                    tipo_ingreso_desc = norm_str(tipo_ingreso_desc)
                    servicio_ingreso_desc = norm_str(servicio_ingreso_desc)

                    # Update episode fields if episode exists
                    if episode_identifier and episode_identifier in episode_map:
                        episode_id = episode_map[episode_identifier]

                        # Load episode and update fields
                        stmt_ep = select(ClinicalEpisode).where(ClinicalEpisode.id == episode_id)
                        res_ep = await self.db.execute(stmt_ep)
                        episode = res_ep.scalar_one_or_none()
                        if episode:
                            changed = False
                            if prevision_desc is not None:
                                episode.prevision_desc = prevision_desc
                                changed = True
                            if tipo_ingreso_desc is not None:
                                episode.tipo_ingreso_desc = tipo_ingreso_desc
                                changed = True
                            if servicio_ingreso_desc is not None:
                                episode.servicio_ingreso_desc = servicio_ingreso_desc
                                changed = True
                            if changed:
                                await self.db.flush()
                                episodes_updated += 1

                        # Also create social score record if present
                        if score_data:
                            await self._create_social_score(episode_id, score_data)
                            scores_created += 1
                    else:
                        logger.warning(f"Episode not found for identifier: {episode_identifier}")
                        if episode_identifier:
                            missing_ids.append(episode_identifier)
                except Exception as e:
                    logger.error(f"Error processing social score row {idx}: {e}")
                    continue

            await self.db.commit()
            logger.info(f"Successfully uploaded {scores_created} social scores. Updated {episodes_updated} episodes with coverage/service fields. Missing episodes: {len(missing_ids)}")
            
            return {
                "count": scores_created,
                "episodes_updated": episodes_updated,
                "missing_count": len(missing_ids),
                "missing_ids": missing_ids
            }

        except Exception as e:
            logger.error(f"Error uploading social scores: {e}")
            await self.db.rollback()
            raise

    async def _build_episode_identifier_map(self) -> Dict[str, UUID]:
        """
        Build a map of identifiers to episode IDs.
        
        This method creates a lookup map using three sources:
        1. Episode identifiers stored directly on ClinicalEpisode.episode_identifier (new approach)
        2. Episode identifiers stored in ClinicalEpisodeInformation (legacy)
        3. Patient medical identifiers (for manually created patients)
        
        This allows matching social scores to episodes whether they were imported
        from Excel or created manually.
        """
        episode_map = {}
        
        def normalize_identifier(identifier: str) -> str:
            """Normalize identifier by removing trailing .0 from floats and extra whitespace."""
            s = str(identifier).strip()
            if s.endswith('.0'):
                s = s[:-2]
            return s
        
        # 1. Get episode identifiers directly from ClinicalEpisode model (new approach)
        stmt = select(ClinicalEpisode).where(ClinicalEpisode.episode_identifier.isnot(None))
        result = await self.db.execute(stmt)
        episodes = result.scalars().all()
        
        direct_count = 0
        for episode in episodes:
            if episode.episode_identifier:
                identifier = normalize_identifier(episode.episode_identifier)
                episode_map[identifier] = episode.id
                direct_count += 1
                if direct_count <= 5:
                    logger.debug(f"Direct episode_identifier: '{identifier}' -> {episode.id}")
        
        logger.info(f"Found {direct_count} episodes with direct episode_identifier")
        
        # 2. Get episode identifiers from ClinicalEpisodeInformation (legacy)
        stmt = select(ClinicalEpisodeInformation).where(
            ClinicalEpisodeInformation.title == "Episodio / Estadía"
        )
        result = await self.db.execute(stmt)
        episode_infos = result.scalars().all()
        
        for info in episode_infos:
            if info.value and "episode_identifier" in info.value:
                identifier = info.value["episode_identifier"]
                if identifier:
                    normalized = normalize_identifier(identifier)
                    if normalized not in episode_map:
                        episode_map[normalized] = info.episode_id
        
        # 3. Also map by patient medical_identifier for manually created patients
        # Get all episodes with their associated patients
        stmt = select(ClinicalEpisode, Patient).join(Patient)
        result = await self.db.execute(stmt)
        episode_patient_pairs = result.all()
        
        for episode, patient in episode_patient_pairs:
            if patient.medical_identifier:
                # Only add if not already in the map (episode identifier takes precedence)
                normalized = normalize_identifier(patient.medical_identifier)
                if normalized not in episode_map:
                    episode_map[normalized] = episode.id
        
        logger.info(f"Episode map contains {len(episode_map)} entries (from episode_identifier, episode info, and patient medical identifiers)")
        
        return episode_map

    def _parse_social_score_row(self, row: pd.Series) -> Optional[Dict[str, Any]]:
        """
        Parse social score data from Excel row.
        
        Expected columns from "Score Social.xlsx":
        - Episodio / Estadía: Episode identifier to match
        - Puntaje: The social score (can be null)
        - Fecha Asignación: Recorded date
        - Encuestadora: Person who recorded the score
        - Motivo: Reason if score is null
        """
        try:
            # Get episode identifier
            episodio_raw = row.get("Episodio / Estadía")
            if pd.isna(episodio_raw) or str(episodio_raw).strip() == "" or str(episodio_raw).strip().lower() == "nan":
                logger.warning("Skipping row with missing Episodio / Estadía")
                return None
            
            # Normalize identifier by removing trailing .0 from floats
            episode_identifier = str(episodio_raw).strip()
            if episode_identifier.endswith('.0'):
                episode_identifier = episode_identifier[:-2]
            
            # Parse score (Puntaje) - can be null
            puntaje_raw = row.get("Puntaje")
            score = None
            if not pd.isna(puntaje_raw):
                try:
                    score_value = float(puntaje_raw) if isinstance(puntaje_raw, (int, float)) else float(str(puntaje_raw))
                    score = int(score_value)
                except (ValueError, TypeError):
                    score = None
            
            # Parse reason for no score (Motivo)
            motivo_raw = row.get("Motivo")
            no_score_reason = None
            if pd.isna(puntaje_raw) or score is None:
                if not pd.isna(motivo_raw):
                    motivo_str = str(motivo_raw).strip()
                    if motivo_str and motivo_str.lower() != 'nan':
                        no_score_reason = motivo_str
            
            # Parse recorded date (Fecha Asignación)
            fecha_raw = row.get("Fecha Asignación")
            recorded_at = None
            if not pd.isna(fecha_raw):
                try:
                    if isinstance(fecha_raw, pd.Timestamp):
                        recorded_at = fecha_raw.to_pydatetime()
                    elif isinstance(fecha_raw, str):
                        # Try DD-MM-YYYY format first
                        fecha_dt = pd.to_datetime(fecha_raw, format='%d-%m-%Y', errors='coerce')
                        if pd.isna(fecha_dt):
                            fecha_dt = pd.to_datetime(fecha_raw, errors='coerce')
                        if not pd.isna(fecha_dt):
                            recorded_at = fecha_dt.to_pydatetime()
                    else:
                        fecha_dt = pd.to_datetime(fecha_raw, errors='coerce')
                        if not pd.isna(fecha_dt):
                            recorded_at = fecha_dt.to_pydatetime()
                except Exception as e:
                    logger.warning(f"Could not parse Fecha Asignación '{fecha_raw}': {e}")
            
            # Parse recorded by (Encuestadora)
            encuestadora_raw = row.get("Encuestadora")
            recorded_by = None
            if not pd.isna(encuestadora_raw):
                encuestadora_str = str(encuestadora_raw).strip()
                if encuestadora_str and encuestadora_str.lower() != 'nan':
                    recorded_by = encuestadora_str
            
            # Only create record if we have score or no_score_reason
            if score is None and no_score_reason is None:
                logger.debug(f"Skipping row {episode_identifier}: no score and no reason")
                return None
            
            return {
                "episode_identifier": episode_identifier,
                "score": score,
                "no_score_reason": no_score_reason,
                "recorded_at": recorded_at,
                "recorded_by": recorded_by,
            }
            
        except Exception as e:
            logger.error(f"Error parsing social score row: {e}")
            return None

    async def _create_social_score(self, episode_id: UUID, score_data: Dict[str, Any]) -> SocialScoreHistory:
        """Create a social score history record and generate alert if score is high."""
        social_score = SocialScoreHistory(
            episode_id=episode_id,
            score=score_data.get("score"),
            no_score_reason=score_data.get("no_score_reason"),
            recorded_at=score_data.get("recorded_at"),
            recorded_by=score_data.get("recorded_by"),
        )
        self.db.add(social_score)
        await self.db.flush()
        logger.info(f"Created social score for episode {episode_id}: score={score_data.get('score')}, reason={score_data.get('no_score_reason')}")
        
        # Automatically create alert if score >= 11 (high risk)
        score = score_data.get("score")
        if score is not None and score >= ALERT_SCORE_THRESHOLD:
            alert = Alert(
                episode_id=episode_id,
                alert_type=AlertType.SOCIAL_RISK,
                severity=AlertSeverity.MEDIUM,
                message=f"Score social alto detectado: {score}",
                is_active=True,
                created_by="Sistema (automatico desde score social)"
            )
            self.db.add(alert)
            await self.db.flush()
            logger.info(f"Created automatic social-risk alert for episode {episode_id} with score {score}")
        
        return social_score

    # ==================== GRD DATA UPLOAD ====================

    async def upload_grd_from_excel(self, excel_path: str | Path) -> Dict[str, Any]:
        """
        Upload GRD predictions from "resultado prediccion" Excel file.

        This method:
        - Reads the Excel file (typically has only one sheet)
        - Extracts: Episodio (episode identifier), IR GRD CODE (GRD ID and name)
        - Parses GRD ID from "IR GRD CODE" format: "{grd_id} - {grd_name}"
        - Looks up expected days from grd_norms table
        - Updates the grd_expected_days field on matching ClinicalEpisode records

        Args:
            excel_path: Path to the Excel file with GRD predictions

        Returns:
            Dictionary with upload statistics:
            - count: Number of episodes updated with GRD data
            - missing_count: Number of records where episode was not found
            - missing_ids: List of episode identifiers that were not found
            - grd_not_found_count: Number of GRD IDs not found in norms table
        """
        logger.info(f"Reading GRD prediction data from {excel_path}")

        try:
            # Read the first sheet (usually "resultado prediccion" has only one sheet)
            xl = pd.ExcelFile(excel_path)
            available_sheets = xl.sheet_names
            logger.info(f"Available sheets: {available_sheets}")

            # Use the first sheet
            sheet_name = available_sheets[0] if available_sheets else 0
            df = pd.read_excel(excel_path, sheet_name=sheet_name)

            logger.info(f"Found {len(df)} rows in sheet '{sheet_name}'")
            logger.info(f"Columns: {list(df.columns)}")

            # Normalize column names for flexible matching
            col_map = {}
            for col in df.columns:
                if isinstance(col, str):
                    norm = self._normalize_col_name(col)
                    col_map[norm] = col

            # Find the episode identifier column (should be "Episodio")
            episode_col = None
            for candidate in ["episodio", "episodio cmbd", "cmbd", "caso"]:
                if candidate in col_map:
                    episode_col = col_map[candidate]
                    logger.info(f"Found episode column by match '{candidate}': {episode_col}")
                    break

            if not episode_col:
                raise ValueError(f"Could not find episode identifier column. Available columns: {list(df.columns)}")

            # Find the IR GRD CODE column
            grd_code_col = None
            for candidate in ["ir grd code", "irgrdcode", "grd code", "ir grd", "grdcode", "codigo grd"]:
                if candidate in col_map:
                    grd_code_col = col_map[candidate]
                    logger.info(f"Found GRD code column by match '{candidate}': {grd_code_col}")
                    break

            if not grd_code_col:
                raise ValueError(f"Could not find IR GRD CODE column. Available columns: {list(df.columns)}")

            logger.info(f"Using episode column: '{episode_col}'")
            logger.info(f"Using GRD code column: '{grd_code_col}'")

            # Build episode identifier map
            episode_map = await self._build_episode_identifier_map()
            logger.info(f"Built episode map with {len(episode_map)} entries")
            
            # Log sample identifiers from database for debugging
            sample_db_ids = list(episode_map.keys())[:10]
            logger.info(f"Sample identifiers from database: {sample_db_ids}")

            updated_count = 0
            missing_episode_ids = []
            grd_not_found_ids = []
            sample_file_ids = []

            for idx, row in df.iterrows():
                try:
                    # Get episode identifier
                    episode_raw = row.get(episode_col)
                    if pd.isna(episode_raw):
                        continue

                    # Normalize identifier - remove .0 suffix and strip whitespace
                    episode_identifier = str(episode_raw).strip()
                    if episode_identifier.endswith('.0'):
                        episode_identifier = episode_identifier[:-2]

                    if not episode_identifier or episode_identifier.lower() == 'nan':
                        continue

                    # Collect sample identifiers from file for debugging
                    if len(sample_file_ids) < 10:
                        sample_file_ids.append(episode_identifier)

                    # Get IR GRD CODE (format: "{grd_id} - {grd_name}")
                    grd_code_raw = row.get(grd_code_col)
                    if pd.isna(grd_code_raw):
                        logger.debug(f"Skipping episode {episode_identifier}: IR GRD CODE is null")
                        continue

                    grd_code_str = str(grd_code_raw).strip()

                    # Extract GRD ID and name from format "{grd_id} - {grd_name}"
                    # Example: "51013 - PH TRASPLANTE CARDÍACO Y/O PULMONAR W/MCC" -> "51013", "PH TRASPLANTE CARDÍACO Y/O PULMONAR W/MCC"
                    grd_name = None
                    if ' - ' in grd_code_str:
                        parts = grd_code_str.split(' - ', 1)  # Split only on first occurrence
                        grd_id = parts[0].strip()
                        grd_name = parts[1].strip() if len(parts) > 1 else None
                    elif '-' in grd_code_str:
                        parts = grd_code_str.split('-', 1)
                        grd_id = parts[0].strip()
                        grd_name = parts[1].strip() if len(parts) > 1 else None
                    else:
                        # No separator found, use the whole string
                        grd_id = grd_code_str

                    logger.debug(f"Episode {episode_identifier}: Extracted GRD ID '{grd_id}' and name '{grd_name}' from '{grd_code_str}'")

                    # Look up expected days from grd_norms table
                    from app.models.grd_norm import GrdNorm
                    stmt = select(GrdNorm).where(GrdNorm.grd_id == grd_id)
                    result = await self.db.execute(stmt)
                    grd_norm = result.scalar_one_or_none()

                    if not grd_norm:
                        logger.warning(f"GRD ID '{grd_id}' not found in grd_norms table for episode {episode_identifier}")
                        grd_not_found_ids.append(grd_id)
                        continue

                    grd_expected_days = grd_norm.expected_days
                    logger.debug(f"Found {grd_expected_days} expected days for GRD '{grd_id}'")

                    # Find and update episode - try exact match first
                    if episode_identifier in episode_map:
                        episode_id = episode_map[episode_identifier]
                        await self._update_episode_grd(episode_id, grd_expected_days, grd_name, grd_id)
                        updated_count += 1
                        logger.debug(f"Updated episode {episode_identifier} with GRD {grd_id} ({grd_expected_days} days) - {grd_name}")
                    else:
                        # Try to find by searching for partial match or different format
                        found = False
                        for db_identifier, ep_id in episode_map.items():
                            # Try matching just the numeric part
                            if episode_identifier in db_identifier or db_identifier in episode_identifier:
                                await self._update_episode_grd(ep_id, grd_expected_days, grd_name, grd_id)
                                updated_count += 1
                                logger.debug(f"Updated episode {db_identifier} (matched from {episode_identifier}) with GRD {grd_id} ({grd_expected_days} days) - {grd_name}")
                                found = True
                                break

                        if not found:
                            logger.debug(f"Episode not found for identifier: {episode_identifier}")
                            missing_episode_ids.append(episode_identifier)

                except Exception as e:
                    logger.error(f"Error processing GRD row {idx}: {e}")
                    continue

            # Log sample identifiers from file for debugging
            logger.info(f"Sample identifiers from GRD file: {sample_file_ids}")

            await self.db.commit()
            logger.info(f"Successfully updated {updated_count} episodes with GRD data")
            logger.info(f"Missing episodes: {len(missing_episode_ids)}, GRDs not found in norms: {len(grd_not_found_ids)}")

            return {
                "count": updated_count,
                "missing_count": len(missing_episode_ids),
                "missing_ids": missing_episode_ids[:100],  # Limit to first 100 missing IDs
                "grd_not_found_count": len(set(grd_not_found_ids)),  # Unique GRD IDs not found
                "grd_not_found_ids": list(set(grd_not_found_ids))[:50],  # Sample of GRD IDs not found
                "sample_db_ids": sample_db_ids,
                "sample_file_ids": sample_file_ids,
            }

        except Exception as e:
            logger.error(f"Error uploading GRD data: {e}")
            await self.db.rollback()
            raise

<<<<<<< HEAD
    def _calculate_days_in_stay(self, admission_at: datetime) -> int:
        """Calculate current days in stay from admission date."""
        if not admission_at:
            return 0
        
        now = datetime.now(admission_at.tzinfo) if admission_at.tzinfo else datetime.now()
        delta = now - admission_at
        return max(0, delta.days)
    
    async def _update_episode_grd(self, episode_id: UUID, grd_days: int, grd_name: str = None) -> None:
        """
        Update the grd_expected_days and grd_name fields on a ClinicalEpisode.
        Automatically creates stay-deviation alerts if the patient is staying longer than expected.
        """
=======
    async def _update_episode_grd(self, episode_id: UUID, grd_days: int, grd_name: str = None, grd_id: str | None = None) -> None:
        """Update GRD-related fields on a ClinicalEpisode (expected days, name, code)."""
>>>>>>> aa02ef08
        stmt = select(ClinicalEpisode).where(ClinicalEpisode.id == episode_id)
        result = await self.db.execute(stmt)
        episode = result.scalar_one_or_none()

        if episode:
            episode.grd_expected_days = grd_days
            if grd_name:
                episode.grd_name = grd_name
            if grd_id:
                episode.grd_id = grd_id
            await self.db.flush()
            logger.debug(f"Updated episode {episode_id} with grd_expected_days={grd_days}, grd_name={grd_name}")
            
            # Calculate deviation and create alert if necessary
            days_in_stay = self._calculate_days_in_stay(episode.admission_at)
            deviation = days_in_stay - grd_days
            
            # Only create alert if staying longer than expected (deviation > 2 days)
            if deviation > 2:
                if deviation > 5:
                    severity = AlertSeverity.HIGH
                else:
                    severity = AlertSeverity.MEDIUM
                
                alert = Alert(
                    episode_id=episode_id,
                    alert_type=AlertType.STAY_DEVIATION,
                    severity=severity,
                    message=f"Estadía supera en {deviation} días lo esperado según GRD",
                    is_active=True,
                    created_by="Sistema (automatico desde GRD)"
                )
                self.db.add(alert)
                await self.db.flush()
                logger.info(f"Created automatic stay-deviation alert for episode {episode_id}: deviation={deviation} days, severity={severity.value}")

    # ==================== GRD NORMS DATA UPLOAD ====================

    async def upload_grd_norms_from_excel(self, excel_path: str | Path) -> Dict[str, Any]:
        """
        Upload GRD norms data from "normas_eeuu" Excel file.

        This method:
        - Reads the Excel file (any sheet with GRD and Est Media columns)
        - Extracts: GRD (GRD code identifier), Est Media (expected days as float)
        - Creates or updates GrdNorm records

        Args:
            excel_path: Path to the Excel file with GRD norms data

        Returns:
            Dictionary with upload statistics:
            - count: Number of GRD norms created/updated
            - errors: List of error messages
        """
        logger.info(f"Reading GRD norms data from {excel_path}")

        try:
            # Detect file type
            file_path = Path(excel_path)
            is_csv = file_path.suffix.lower() == '.csv'

            df = None
            sheet_name = None

            # If CSV, read directly with automatic delimiter detection
            if is_csv:
                logger.info("Detected CSV file, reading with pandas...")
                try:
                    # Try to detect delimiter automatically
                    # First, try common delimiters
                    df = None
                    for sep in [',', ';', '\t', '|']:
                        try:
                            temp_df = pd.read_csv(excel_path, sep=sep, nrows=5)
                            # Check if we got multiple columns (successful parse)
                            if len(temp_df.columns) > 1:
                                logger.info(f"Detected delimiter: '{sep}'")
                                df = pd.read_csv(excel_path, sep=sep)
                                break
                        except:
                            continue

                    # If still no success, use Python engine with auto-detection
                    if df is None or len(df.columns) == 1:
                        logger.info("Trying Python engine with auto-detection...")
                        df = pd.read_csv(excel_path, sep=None, engine='python')

                    sheet_name = "CSV file"
                    logger.info(f"Successfully read CSV file")
                    logger.info(f"Found {len(df)} rows")
                    logger.info(f"Columns: {list(df.columns)}")
                except Exception as e:
                    raise ValueError(f"Could not read CSV file: {e}")

            # If Excel, try multiple approaches to read
            if df is None and not is_csv:
                # Approach 1: Try to read with ExcelFile (gets sheet names)
                try:
                    xl = pd.ExcelFile(excel_path)
                    logger.info(f"Available sheets: {xl.sheet_names}")

                    if xl.sheet_names:
                        # Try each sheet
                        for candidate_sheet in xl.sheet_names:
                            try:
                                temp_df = pd.read_excel(excel_path, sheet_name=candidate_sheet)
                                if not temp_df.empty and len(temp_df.columns) > 0:
                                    df = temp_df
                                    sheet_name = candidate_sheet
                                    logger.info(f"Using sheet: {sheet_name}")
                                    break
                            except Exception as e:
                                logger.warning(f"Could not read sheet '{candidate_sheet}': {e}")
                                continue
                except Exception as e:
                    logger.warning(f"Could not read Excel file with ExcelFile: {e}")

                # Approach 2: If approach 1 failed, try reading without specifying sheet
                if df is None:
                    logger.info("Trying to read Excel without specifying sheet name...")
                    try:
                        df = pd.read_excel(excel_path, sheet_name=0)  # Read first sheet by index
                        sheet_name = "First sheet (by index)"
                        logger.info(f"Successfully read first sheet by index")
                    except Exception as e:
                        logger.warning(f"Could not read by index: {e}")

                # Approach 3: Try reading with engine specification
                if df is None:
                    logger.info("Trying to read Excel with openpyxl engine explicitly...")
                    try:
                        df = pd.read_excel(excel_path, sheet_name=0, engine='openpyxl')
                        sheet_name = "First sheet (openpyxl)"
                        logger.info(f"Successfully read with openpyxl engine")
                    except Exception as e:
                        logger.warning(f"Could not read with openpyxl: {e}")

            if df is None or df.empty:
                raise ValueError("Could not read any data from Excel file. The file may be corrupted or empty.")

            logger.info(f"Found {len(df)} rows in sheet '{sheet_name}'")
            logger.info(f"Columns: {list(df.columns)}")

            # Normalize column names for flexible matching
            col_map = {}
            for col in df.columns:
                if isinstance(col, str):
                    norm = self._normalize_col_name(col)
                    col_map[norm] = col

            # Find the GRD column - must be exact match or start with "grd"
            grd_col = None

            # First try: exact match with "grd"
            if "grd" in col_map:
                grd_col = col_map["grd"]
                logger.info(f"Found GRD column by exact match: {grd_col}")

            # Second try: try other exact candidates
            if not grd_col:
                for candidate in ["codigo grd", "codigo", "id grd", "grd code"]:
                    if candidate in col_map:
                        grd_col = col_map[candidate]
                        logger.info(f"Found GRD column by candidate '{candidate}': {grd_col}")
                        break

            # Third try: column that starts with "grd" (like "grd " or "grd_")
            if not grd_col:
                for norm, orig in col_map.items():
                    if norm.startswith("grd") and len(norm) <= 4:  # "grd" or "grd " max
                        grd_col = orig
                        logger.info(f"Found GRD column by prefix match: {grd_col}")
                        break

            if not grd_col:
                raise ValueError(f"Could not find GRD column. Available columns: {list(df.columns)}")

            logger.info(f"Using GRD column: '{grd_col}'")

            # Find the Est Media column
            est_media_col = None
            for candidates in [["est media", "estmedia", "estancia media", "media", "dias"]]:
                for c in candidates:
                    if c in col_map:
                        est_media_col = col_map[c]
                        break
                if est_media_col:
                    break

            if not est_media_col:
                # Try to find any column with "est" or "media" in name
                for norm, orig in col_map.items():
                    if "est" in norm or "media" in norm:
                        est_media_col = orig
                        break

            if not est_media_col:
                raise ValueError(f"Could not find Est Media column. Available columns: {list(df.columns)}")

            logger.info(f"Using Est Media column: {est_media_col}")

            created_count = 0
            updated_count = 0
            errors = []

            for idx, row in df.iterrows():
                try:
                    # Get GRD code
                    grd_raw = row.get(grd_col)
                    if pd.isna(grd_raw):
                        continue

                    # Normalize GRD code - convert to string and strip whitespace
                    grd_id = str(grd_raw).strip()

                    if not grd_id or grd_id.lower() == 'nan':
                        continue

                    # Get expected days from Est Media
                    est_media_raw = row.get(est_media_col)
                    if pd.isna(est_media_raw):
                        logger.warning(f"Skipping GRD {grd_id}: Est Media is null")
                        continue

                    try:
                        # Convert float to int (round to nearest integer)
                        # Handle both comma and dot as decimal separator
                        if isinstance(est_media_raw, str):
                            # Replace comma with dot for European/Latin American format
                            est_media_str = est_media_raw.replace(',', '.')
                            expected_days = int(round(float(est_media_str)))
                        else:
                            # Already a number
                            expected_days = int(round(float(est_media_raw)))
                    except (ValueError, TypeError) as e:
                        error_msg = f"Could not parse Est Media value '{est_media_raw}' for GRD {grd_id}: {e}"
                        logger.warning(error_msg)
                        errors.append(error_msg)
                        continue

                    # Create or update GRD norm
                    was_created = await self._create_or_update_grd_norm(grd_id, expected_days)
                    if was_created:
                        created_count += 1
                    else:
                        updated_count += 1

                    logger.debug(f"{'Created' if was_created else 'Updated'} GRD norm: {grd_id} -> {expected_days} days")

                except Exception as e:
                    error_msg = f"Error processing row {idx}: {str(e)}"
                    logger.error(error_msg)
                    errors.append(error_msg)
                    continue

            await self.db.commit()
            logger.info(f"Successfully processed GRD norms: {created_count} created, {updated_count} updated")

            return {
                "count": created_count + updated_count,
                "created": created_count,
                "updated": updated_count,
                "errors": errors,
            }

        except Exception as e:
            logger.error(f"Error uploading GRD norms: {e}")
            await self.db.rollback()
            raise

    async def _create_or_update_grd_norm(self, grd_id: str, expected_days: int) -> bool:
        """
        Create or update a GRD norm record.

        Returns:
            True if created, False if updated
        """
        from app.models.grd_norm import GrdNorm

        # Check if GRD norm already exists
        stmt = select(GrdNorm).where(GrdNorm.grd_id == grd_id)
        result = await self.db.execute(stmt)
        existing_norm = result.scalar_one_or_none()

        if existing_norm:
            # Update existing norm
            existing_norm.expected_days = expected_days
            await self.db.flush()
            logger.debug(f"Updated GRD norm: {grd_id} with {expected_days} days")
            return False
        else:
            # Create new norm
            grd_norm = GrdNorm(
                grd_id=grd_id,
                expected_days=expected_days
            )
            self.db.add(grd_norm)
            await self.db.flush()
            logger.debug(f"Created GRD norm: {grd_id} with {expected_days} days")
            return True


# ==================== MAIN UPLOAD FUNCTIONS ====================


async def upload_all_data(
    beds_excel_path: str | Path, patients_excel_path: str | Path
) -> Dict[str, int]:
    """
    Upload all data from both Excel files.

    Args:
        beds_excel_path: Path to "Camas NWP1 24-09-2025 1235.xlsx"
        patients_excel_path: Path to "Score Social.xlsx"

    Returns:
        Dictionary with counts of uploaded records
    """
    async with SessionLocal() as session:
        uploader = ExcelUploader(session)

        results = {}

        # Upload beds first (patients may reference beds)
        logger.info("Starting bed data upload...")
        results["beds"] = await uploader.upload_beds_from_excel(beds_excel_path)

        # Upload patients and related data
        logger.info("Starting patient data upload...")
        results["patients"] = await uploader.upload_patients_from_excel(
            patients_excel_path
        )

        return results


async def upload_beds_only(excel_path: str | Path) -> int:
    """Upload only bed data."""
    async with SessionLocal() as session:
        uploader = ExcelUploader(session)
        return await uploader.upload_beds_from_excel(excel_path)


async def upload_patients_only(excel_path: str | Path) -> int:
    """Upload only patient data."""
    async with SessionLocal() as session:
        uploader = ExcelUploader(session)
        return await uploader.upload_patients_from_excel(excel_path)


async def upload_social_scores_only(excel_path: str | Path) -> Dict[str, Any]:
    """Upload only social score data from the Score Social Excel file."""
    async with SessionLocal() as session:
        uploader = ExcelUploader(session)
        return await uploader.upload_social_scores_from_excel(excel_path)


# ==================== CLI INTERFACE ====================


def main():
    """Main CLI interface for uploading Excel data."""
    import argparse

    parser = argparse.ArgumentParser(
        description="Upload Excel data to the database"
    )
    parser.add_argument(
        "--beds",
        type=str,
        help='Path to beds Excel file (e.g., "Camas NWP1 24-09-2025 1235.xlsx")',
    )
    parser.add_argument(
        "--patients",
        type=str,
        help='Path to patients Excel file (e.g., "Score Social.xlsx")',
    )
    parser.add_argument(
        "--all",
        action="store_true",
        help="Upload all data (requires both --beds and --patients)",
    )

    args = parser.parse_args()

    if args.all:
        if not args.beds or not args.patients:
            print("Error: --all requires both --beds and --patients arguments")
            return

        print("Uploading all data...")
        results = asyncio.run(upload_all_data(args.beds, args.patients))
        print(f"Upload complete!")
        print(f"  Beds uploaded: {results['beds']}")
        print(f"  Patients uploaded: {results['patients']}")

    elif args.beds:
        print(f"Uploading beds from {args.beds}...")
        count = asyncio.run(upload_beds_only(args.beds))
        print(f"Upload complete! {count} beds uploaded.")

    elif args.patients:
        print(f"Uploading patients from {args.patients}...")
        count = asyncio.run(upload_patients_only(args.patients))
        print(f"Upload complete! {count} patients uploaded.")

    else:
        parser.print_help()


if __name__ == "__main__":
    main()<|MERGE_RESOLUTION|>--- conflicted
+++ resolved
@@ -2037,7 +2037,6 @@
             await self.db.rollback()
             raise
 
-<<<<<<< HEAD
     def _calculate_days_in_stay(self, admission_at: datetime) -> int:
         """Calculate current days in stay from admission date."""
         if not admission_at:
@@ -2052,10 +2051,6 @@
         Update the grd_expected_days and grd_name fields on a ClinicalEpisode.
         Automatically creates stay-deviation alerts if the patient is staying longer than expected.
         """
-=======
-    async def _update_episode_grd(self, episode_id: UUID, grd_days: int, grd_name: str = None, grd_id: str | None = None) -> None:
-        """Update GRD-related fields on a ClinicalEpisode (expected days, name, code)."""
->>>>>>> aa02ef08
         stmt = select(ClinicalEpisode).where(ClinicalEpisode.id == episode_id)
         result = await self.db.execute(stmt)
         episode = result.scalar_one_or_none()
